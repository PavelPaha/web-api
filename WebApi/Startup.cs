--- conflicted
+++ resolved
@@ -41,11 +41,7 @@
             }).AddNewtonsoftJson(options =>
             {
                 options.SerializerSettings.ContractResolver = new CamelCasePropertyNamesContractResolver();
-<<<<<<< HEAD
-            });;
-=======
             });
->>>>>>> 2b8a820e
             services.AddAutoMapper(cfg =>
                 {
                     cfg.CreateMap<UserEntity, UserDto>()
